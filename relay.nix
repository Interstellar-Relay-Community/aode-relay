--- conflicted
+++ resolved
@@ -6,11 +6,7 @@
 
 rustPlatform.buildRustPackage {
   pname = "relay";
-<<<<<<< HEAD
-  version = "0.3.86";
-=======
   version = "0.3.91";
->>>>>>> 8071c6ce
   src = ./.;
   cargoLock.lockFile = ./Cargo.lock;
 
