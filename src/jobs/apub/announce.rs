--- conflicted
+++ resolved
@@ -1,12 +1,8 @@
 use crate::{
     config::{Config, UrlKind},
     db::Actor,
-<<<<<<< HEAD
     error::{Error, ErrorKind},
-=======
-    error::Error,
     future::BoxFuture,
->>>>>>> 603fcc6e
     jobs::{
         apub::{get_inboxes, prepare_activity},
         DeliverMany, JobState,
